#!/usr/bin/env python3
# Copyright (c) Meta Platforms, Inc. and affiliates.
# All rights reserved.
#
# This source code is licensed under the BSD-style license found in the
# LICENSE file in the root directory of this source tree.

# pyre-strict

import math

from typing import Any, cast, Dict, List, Optional, Tuple, TypeVar, Union

import torch
import torch.distributed as dist
from torch.distributed._tensor.placement_types import Replicate, Shard
from torchrec.distributed.dist_data import (
    EmbeddingsAllToOneReduce,
    KJTAllToAll,
    KJTOneToAll,
    PooledEmbeddingsReduceScatter,
    VariableBatchPooledEmbeddingsReduceScatter,
)
from torchrec.distributed.embedding_lookup import (
    GroupedPooledEmbeddingsLookup,
    InferGroupedPooledEmbeddingsLookup,
)
from torchrec.distributed.embedding_sharding import (
    BaseEmbeddingDist,
    BaseEmbeddingLookup,
    BaseSparseFeaturesDist,
    bucketize_kjt_before_all2all,
    bucketize_kjt_inference,
    EmbeddingSharding,
    EmbeddingShardingContext,
    EmbeddingShardingInfo,
    group_tables,
)
from torchrec.distributed.embedding_types import (
    BaseGroupedFeatureProcessor,
    DTensorMetadata,
    EmbeddingComputeKernel,
    GroupedEmbeddingConfig,
    InputDistOutputs,
    ShardedEmbeddingTable,
)
from torchrec.distributed.types import (
    Awaitable,
    CommOp,
    NullShardingContext,
    QuantizedCommCodecs,
    ShardedTensorMetadata,
    ShardingEnv,
    ShardingEnv2D,
    ShardingType,
    ShardMetadata,
)
from torchrec.sparse.jagged_tensor import KeyedJaggedTensor
from torchrec.streamable import Multistreamable


C = TypeVar("C", bound=Multistreamable)
F = TypeVar("F", bound=Multistreamable)
T = TypeVar("T")
W = TypeVar("W")


def get_embedding_shard_metadata(
    grouped_embedding_configs_per_rank: List[List[GroupedEmbeddingConfig]],
) -> Tuple[List[List[int]], bool]:
    is_even_sharding: bool = True
    world_size = len(grouped_embedding_configs_per_rank)

    def get_even_shard_sizes(hash_size: int, world_size: int) -> List[int]:
        block_size: int = math.ceil(hash_size / world_size)
        last_rank: int = hash_size // block_size

        expected_even_shard_sizes = [block_size] * last_rank
        if hash_size % world_size != 0:
            expected_even_shard_sizes.append(hash_size - sum(expected_even_shard_sizes))
        return expected_even_shard_sizes

    embed_sharding = []
    for table in grouped_embedding_configs_per_rank[0][0].embedding_tables:
        embed_sharding_per_feature = []
        total_rows = 0
        sizes = []
        # pyre-ignore [16]: `Optional` has no attribute `shards_metadata`
        for metadata in table.global_metadata.shards_metadata:
            embed_sharding_per_feature.append(metadata.shard_offsets[0])
            total_rows += metadata.shard_sizes[0]
            sizes.append(metadata.shard_sizes[0])
        embed_sharding_per_feature.append(total_rows)
        embed_sharding.extend([embed_sharding_per_feature] * len(table.embedding_names))
        expected_even_sizes = get_even_shard_sizes(total_rows, world_size)
        if sizes != expected_even_sizes:
            is_even_sharding = False

    return (embed_sharding, is_even_sharding)


@torch.fx.wrap
def _fx_wrap_block_bucketize_row_pos(
    block_bucketize_row_pos: List[torch.Tensor],
) -> Optional[List[torch.Tensor]]:
    return block_bucketize_row_pos if block_bucketize_row_pos else None


class BaseRwEmbeddingSharding(EmbeddingSharding[C, F, T, W]):
    """
    Base class for row-wise sharding.
    """

    def __init__(
        self,
        sharding_infos: List[EmbeddingShardingInfo],
        env: ShardingEnv,
        device: Optional[torch.device] = None,
        need_pos: bool = False,
        qcomm_codecs_registry: Optional[Dict[str, QuantizedCommCodecs]] = None,
<<<<<<< HEAD
        independent_emb_key_pg: Optional[dist.ProcessGroup] = None,
=======
        device_type_from_sharding_infos: Optional[str] = None,
>>>>>>> 8afe20ec
    ) -> None:
        super().__init__(qcomm_codecs_registry=qcomm_codecs_registry)
        self._env = env
<<<<<<< HEAD
        self._pg: Optional[dist.ProcessGroup] = self._env.process_group
        self._independent_emb_key_pg: Optional[dist.ProcessGroup] = independent_emb_key_pg if independent_emb_key_pg else self._pg
=======
        self._is_2D_parallel: bool = isinstance(env, ShardingEnv2D)
        self._pg: Optional[dist.ProcessGroup] = (
            self._env.sharding_pg  # pyre-ignore[16]
            if self._is_2D_parallel
            else self._env.process_group
        )
>>>>>>> 8afe20ec
        self._world_size: int = self._env.world_size
        self._rank: int = self._env.rank
        if device is None:
            device = torch.device("cpu")
        self._device: torch.device = device
        self._device_type_from_sharding_infos: Optional[str] = (
            device_type_from_sharding_infos
        )
        sharded_tables_per_rank = self._shard(sharding_infos)
        self._need_pos = need_pos
        self._grouped_embedding_configs_per_rank: List[List[GroupedEmbeddingConfig]] = (
            []
        )
        self._grouped_embedding_configs_per_rank = group_tables(sharded_tables_per_rank)
        self._grouped_embedding_configs: List[GroupedEmbeddingConfig] = (
            self._grouped_embedding_configs_per_rank[self._rank]
        )

        self._has_feature_processor: bool = False
        for group_config in self._grouped_embedding_configs:
            if group_config.has_feature_processor:
                self._has_feature_processor = True

    def _shard(
        self,
        sharding_infos: List[EmbeddingShardingInfo],
    ) -> List[List[ShardedEmbeddingTable]]:
        tables_per_rank: List[List[ShardedEmbeddingTable]] = [
            [] for _ in range(self._world_size)
        ]
        for info in sharding_infos:
            # pyre-fixme [16]
            shards = info.param_sharding.sharding_spec.shards

            # construct the global sharded_tensor_metadata
            global_metadata = ShardedTensorMetadata(
                shards_metadata=shards,
                size=torch.Size(
                    [
                        (
                            info.embedding_config.num_embeddings_post_pruning
                            if info.embedding_config.num_embeddings_post_pruning
                            is not None
                            else info.embedding_config.num_embeddings
                        ),
                        info.embedding_config.embedding_dim,
                    ]
                ),
            )

            dtensor_metadata = None
            if info.fused_params.get("output_dtensor", False):  # pyre-ignore[16]
                placements = (
                    (Replicate(), Shard(0)) if self._is_2D_parallel else (Shard(0),)
                )
                dtensor_metadata = DTensorMetadata(
                    mesh=self._env.device_mesh,
                    placements=placements,
                    size=(
                        (
                            info.embedding_config.num_embeddings_post_pruning
                            if info.embedding_config.num_embeddings_post_pruning
                            is not None
                            else info.embedding_config.num_embeddings
                        ),
                        info.embedding_config.embedding_dim,
                    ),
                    stride=info.param.stride(),
                )
            # to not pass onto TBE
            info.fused_params.pop("output_dtensor", None)  # pyre-ignore[16]

            for rank in range(self._world_size):
                tables_per_rank[rank].append(
                    ShardedEmbeddingTable(
                        num_embeddings=info.embedding_config.num_embeddings,
                        embedding_dim=info.embedding_config.embedding_dim,
                        name=info.embedding_config.name,
                        embedding_names=info.embedding_config.embedding_names,
                        data_type=info.embedding_config.data_type,
                        feature_names=info.embedding_config.feature_names,
                        pooling=info.embedding_config.pooling,
                        is_weighted=info.embedding_config.is_weighted,
                        has_feature_processor=info.embedding_config.has_feature_processor,
                        local_rows=shards[rank].shard_sizes[0],
                        local_cols=info.embedding_config.embedding_dim,
                        compute_kernel=EmbeddingComputeKernel(
                            info.param_sharding.compute_kernel
                        ),
                        local_metadata=shards[rank],
                        global_metadata=global_metadata,
                        dtensor_metadata=dtensor_metadata,
                        weight_init_max=info.embedding_config.weight_init_max,
                        weight_init_min=info.embedding_config.weight_init_min,
                        fused_params=info.fused_params,
                        num_embeddings_post_pruning=info.embedding_config.num_embeddings_post_pruning,
                    )
                )
        return tables_per_rank

    def embedding_dims(self) -> List[int]:
        embedding_dims = []
        for grouped_config in self._grouped_embedding_configs:
            embedding_dims.extend(grouped_config.embedding_dims())
        return embedding_dims

    def embedding_names(self) -> List[str]:
        embedding_names = []
        for grouped_config in self._grouped_embedding_configs:
            embedding_names.extend(grouped_config.embedding_names())
        return embedding_names

    def embedding_names_per_rank(self) -> List[List[str]]:
        embedding_names = []
        for grouped_embedding_configs in self._grouped_embedding_configs_per_rank:
            embedding_names_per_rank = []
            for grouped_config in grouped_embedding_configs:
                embedding_names_per_rank.extend(grouped_config.embedding_names())
            embedding_names.append(embedding_names_per_rank)
        return embedding_names

    def embedding_shard_metadata(self) -> List[Optional[ShardMetadata]]:
        embedding_shard_metadata = []
        for grouped_config in self._grouped_embedding_configs:
            embedding_shard_metadata.extend(grouped_config.embedding_shard_metadata())
        return embedding_shard_metadata

    def feature_names(self) -> List[str]:
        feature_names = []
        for grouped_config in self._grouped_embedding_configs:
            feature_names.extend(grouped_config.feature_names())
        return feature_names

    def embedding_tables(self) -> List[ShardedEmbeddingTable]:
        embedding_tables = []
        for grouped_config in self._grouped_embedding_configs:
            embedding_tables.extend(grouped_config.embedding_tables)
        return embedding_tables

    def _get_num_features(self) -> int:
        return sum(
            group_config.num_features()
            for group_config in self._grouped_embedding_configs
        )

    def _get_feature_hash_sizes(self) -> List[int]:
        feature_hash_sizes: List[int] = []
        for group_config in self._grouped_embedding_configs:
            feature_hash_sizes.extend(group_config.feature_hash_sizes())
        return feature_hash_sizes


class RwSparseFeaturesDist(BaseSparseFeaturesDist[KeyedJaggedTensor]):
    """
    Bucketizes sparse features in RW fashion and then redistributes with an AlltoAll
    collective operation.

    Args:
        pg (dist.ProcessGroup): ProcessGroup for AlltoAll communication.
        intra_pg (dist.ProcessGroup): ProcessGroup within single host group for AlltoAll
            communication.
        num_features (int): total number of features.
        feature_hash_sizes (List[int]): hash sizes of features.
        feature_total_num_buckets (Optional[List[int]]): total number of buckets, if provided will be >= world size.
        device (Optional[torch.device]): device on which buffers will be allocated.
        is_sequence (bool): if this is for a sequence embedding.
        has_feature_processor (bool): existence of feature processor (ie. position
            weighted features).

    """

    def __init__(
        self,
        pg: dist.ProcessGroup,
        num_features: int,
        feature_hash_sizes: List[int],
        feature_total_num_buckets: Optional[List[int]] = None,
        device: Optional[torch.device] = None,
        is_sequence: bool = False,
        has_feature_processor: bool = False,
        need_pos: bool = False,
        keep_original_indices: bool = False,
    ) -> None:
        super().__init__()
        self._world_size: int = pg.size()
        self._num_features = num_features

        feature_block_sizes: List[int] = []

        for i, hash_size in enumerate(feature_hash_sizes):
            block_divisor = self._world_size
            if feature_total_num_buckets is not None:
                assert feature_total_num_buckets[i] % self._world_size == 0
                block_divisor = feature_total_num_buckets[i]
            feature_block_sizes.append((hash_size + block_divisor - 1) // block_divisor)

        self.register_buffer(
            "_feature_block_sizes_tensor",
            torch.tensor(
                feature_block_sizes,
                device=device,
                dtype=torch.int64,
            ),
            persistent=False,
        )
        self._has_multiple_blocks_per_shard: bool = (
            feature_total_num_buckets is not None
        )
        if self._has_multiple_blocks_per_shard:
            self.register_buffer(
                "_feature_total_num_blocks_tensor",
                torch.tensor(
                    [feature_total_num_buckets],
                    device=device,
                    dtype=torch.int64,
                ),
                persistent=False,
            )

        self._dist = KJTAllToAll(
            pg=pg,
            splits=[self._num_features] * self._world_size,
        )
        self._is_sequence = is_sequence
        self._has_feature_processor = has_feature_processor
        self._need_pos = need_pos
        self.unbucketize_permute_tensor: Optional[torch.Tensor] = None
        self._keep_original_indices = keep_original_indices

    def forward(
        self,
        sparse_features: KeyedJaggedTensor,
    ) -> Awaitable[Awaitable[KeyedJaggedTensor]]:
        """
        Bucketizes sparse feature values into world size number of buckets and then
        performs AlltoAll operation.

        Args:
            sparse_features (KeyedJaggedTensor): sparse features to bucketize and
                redistribute.

        Returns:
            Awaitable[Awaitable[KeyedJaggedTensor]]: awaitable of awaitable of KeyedJaggedTensor.
        """

        (
            bucketized_features,
            self.unbucketize_permute_tensor,
        ) = bucketize_kjt_before_all2all(
            sparse_features,
            num_buckets=self._world_size,
            block_sizes=self._feature_block_sizes_tensor,
            total_num_blocks=(
                self._feature_total_num_blocks_tensor
                if self._has_multiple_blocks_per_shard
                else None
            ),
            output_permute=self._is_sequence,
            bucketize_pos=(
                self._has_feature_processor
                if sparse_features.weights_or_none() is None
                else self._need_pos
            ),
            keep_original_indices=self._keep_original_indices,
        )

        return self._dist(bucketized_features)


class RwPooledEmbeddingDist(
    BaseEmbeddingDist[EmbeddingShardingContext, torch.Tensor, torch.Tensor]
):
    """
    Redistributes pooled embedding tensor in RW fashion by performing a reduce-scatter
    operation.

    Args:
        pg (dist.ProcessGroup): ProcessGroup for reduce-scatter communication.
    """

    def __init__(
        self,
        pg: dist.ProcessGroup,
        embedding_dims: List[int],
        qcomm_codecs_registry: Optional[Dict[str, QuantizedCommCodecs]] = None,
    ) -> None:
        super().__init__()

        self._dist: Optional[
            Union[
                PooledEmbeddingsReduceScatter,
                VariableBatchPooledEmbeddingsReduceScatter,
            ]
        ] = None
        self._pg = pg
        self._qcomm_codecs_registry = qcomm_codecs_registry
        self._codecs: Optional[QuantizedCommCodecs] = (
            qcomm_codecs_registry.get(
                CommOp.POOLED_EMBEDDINGS_REDUCE_SCATTER.name, None
            )
            if qcomm_codecs_registry
            else None
        )
        self._embedding_dims = embedding_dims

    def forward(
        self,
        local_embs: torch.Tensor,
        sharding_ctx: Optional[EmbeddingShardingContext] = None,
    ) -> Awaitable[torch.Tensor]:
        """
        Performs reduce-scatter pooled operation on pooled embeddings tensor.

        Args:
            local_embs (torch.Tensor): pooled embeddings tensor to distribute.
            sharding_ctx (Optional[EmbeddingShardingContext]): shared context from
                KJTAllToAll operation.

        Returns:
            Awaitable[torch.Tensor]: awaitable of pooled embeddings tensor.
        """
        if self._dist is None:
            self._create_output_dist_module(sharding_ctx)

        if sharding_ctx is None:
            return cast(PooledEmbeddingsReduceScatter, self._dist)(local_embs)
        elif sharding_ctx.variable_batch_per_feature:
            return cast(VariableBatchPooledEmbeddingsReduceScatter, self._dist)(
                local_embs,
                batch_size_per_rank_per_feature=sharding_ctx.batch_size_per_rank_per_feature,
                embedding_dims=self._embedding_dims,
            )
        else:
            return cast(PooledEmbeddingsReduceScatter, self._dist)(
                local_embs,
                input_splits=sharding_ctx.batch_size_per_rank,
            )

    def _create_output_dist_module(
        self, sharding_ctx: Optional[EmbeddingShardingContext] = None
    ) -> None:
        if sharding_ctx is not None and sharding_ctx.variable_batch_per_feature:
            self._dist = VariableBatchPooledEmbeddingsReduceScatter(
                pg=self._pg,
                codecs=self._codecs,
            )
        else:
            self._dist = PooledEmbeddingsReduceScatter(
                pg=self._pg,
                codecs=self._codecs,
            )


class InferRwPooledEmbeddingDist(
    BaseEmbeddingDist[NullShardingContext, List[torch.Tensor], torch.Tensor]
):
    """
    Redistributes pooled embedding tensor in RW fashion with an AlltoOne operation.

    Args:
        device (torch.device): device on which the tensors will be communicated to.
        world_size (int): number of devices in the topology.
    """

    def __init__(
        self,
        device: torch.device,
        world_size: int,
    ) -> None:
        super().__init__()
        self._dist: EmbeddingsAllToOneReduce = EmbeddingsAllToOneReduce(
            device=device,
            world_size=world_size,
        )

    def forward(
        self,
        local_embs: List[torch.Tensor],
        sharding_ctx: Optional[NullShardingContext] = None,
    ) -> torch.Tensor:
        """
        Performs AlltoOne operation on sequence embeddings tensor.

        Args:
            local_embs (torch.Tensor): tensor of values to distribute.

        Returns:
            Awaitable[torch.Tensor]: awaitable of sequence embeddings.
        """

        return self._dist(local_embs)


class RwPooledEmbeddingSharding(
    BaseRwEmbeddingSharding[
        EmbeddingShardingContext, KeyedJaggedTensor, torch.Tensor, torch.Tensor
    ]
):
    """
    Shards embedding bags row-wise, i.e.. a given embedding table is evenly distributed
    by rows and table slices are placed on all ranks.
    """

    def create_input_dist(
        self,
        device: Optional[torch.device] = None,
    ) -> BaseSparseFeaturesDist[KeyedJaggedTensor]:
        num_features = self._get_num_features()
        feature_hash_sizes = self._get_feature_hash_sizes()
        return RwSparseFeaturesDist(
            # pyre-fixme[6]: For 1st param expected `ProcessGroup` but got
            #  `Optional[ProcessGroup]`.
            pg=self._independent_emb_key_pg,
            num_features=num_features,
            feature_hash_sizes=feature_hash_sizes,
            device=device if device is not None else self._device,
            is_sequence=False,
            has_feature_processor=self._has_feature_processor,
            need_pos=self._need_pos,
        )

    def create_lookup(
        self,
        device: Optional[torch.device] = None,
        fused_params: Optional[Dict[str, Any]] = None,
        feature_processor: Optional[BaseGroupedFeatureProcessor] = None,
    ) -> BaseEmbeddingLookup:
        return GroupedPooledEmbeddingsLookup(
            grouped_configs=self._grouped_embedding_configs,
            pg=self._pg,
            device=device if device is not None else self._device,
            feature_processor=feature_processor,
            sharding_type=ShardingType.ROW_WISE,
        )

    def create_output_dist(
        self,
        device: Optional[torch.device] = None,
    ) -> BaseEmbeddingDist[EmbeddingShardingContext, torch.Tensor, torch.Tensor]:
        return RwPooledEmbeddingDist(
            # pyre-fixme[6]: For 1st param expected `ProcessGroup` but got
            #  `Optional[ProcessGroup]`.
            self._pg,
            qcomm_codecs_registry=self.qcomm_codecs_registry,
            embedding_dims=self.embedding_dims(),
        )


@torch.fx.wrap
def get_block_sizes_runtime_device(
    block_sizes: List[int],
    runtime_device: torch.device,
    tensor_cache: Dict[str, Tuple[torch.Tensor, List[torch.Tensor]]],
    embedding_shard_metadata: Optional[List[List[int]]] = None,
    dtype: torch.dtype = torch.int32,
) -> Tuple[torch.Tensor, List[torch.Tensor]]:
    cache_key: str = "__block_sizes"
    if cache_key not in tensor_cache:
        tensor_cache[cache_key] = (
            torch.tensor(
                block_sizes,
                device=runtime_device,
                dtype=dtype,
            ),
            (
                []
                if embedding_shard_metadata is None
                else [
                    torch.tensor(
                        row_pos,
                        device=runtime_device,
                        dtype=dtype,
                    )
                    for row_pos in embedding_shard_metadata
                ]
            ),
        )

    return tensor_cache[cache_key]


class InferRwSparseFeaturesDist(BaseSparseFeaturesDist[InputDistOutputs]):
    def __init__(
        self,
        world_size: int,
        num_features: int,
        feature_hash_sizes: List[int],
        device: Optional[torch.device] = None,
        is_sequence: bool = False,
        has_feature_processor: bool = False,
        need_pos: bool = False,
        embedding_shard_metadata: Optional[List[List[int]]] = None,
    ) -> None:
        super().__init__()
        self._world_size: int = world_size
        self._num_features = num_features
        self.feature_block_sizes: List[int] = [
            (hash_size + self._world_size - 1) // self._world_size
            for hash_size in feature_hash_sizes
        ]
        self.tensor_cache: Dict[
            str, Tuple[torch.Tensor, Optional[List[torch.Tensor]]]
        ] = {}

        self._dist = KJTOneToAll(
            splits=self._world_size * [self._num_features],
            world_size=world_size,
            device=device,
        )
        self._is_sequence = is_sequence
        self._has_feature_processor = has_feature_processor
        self._need_pos = need_pos

        self._embedding_shard_metadata: Optional[List[List[int]]] = (
            embedding_shard_metadata
        )

    def forward(self, sparse_features: KeyedJaggedTensor) -> InputDistOutputs:
        block_sizes, block_bucketize_row_pos = get_block_sizes_runtime_device(
            self.feature_block_sizes,
            sparse_features.device(),
            self.tensor_cache,
            self._embedding_shard_metadata,
            sparse_features.values().dtype,
        )

        (
            bucketized_features,
            unbucketize_permute_tensor,
            bucket_mapping_tensor_opt,
        ) = bucketize_kjt_inference(
            sparse_features,
            num_buckets=self._world_size,
            block_sizes=block_sizes,
            bucketize_pos=(
                self._has_feature_processor
                if sparse_features.weights_or_none() is None
                else self._need_pos
            ),
            block_bucketize_row_pos=_fx_wrap_block_bucketize_row_pos(
                block_bucketize_row_pos
            ),
            is_sequence=self._is_sequence,
        )
        # KJTOneToAll
        dist_kjt = self._dist.forward(bucketized_features)
        return InputDistOutputs(
            features=dist_kjt,
            unbucketize_permute_tensor=(
                unbucketize_permute_tensor if self._is_sequence else None
            ),
            bucket_mapping_tensor=(
                bucket_mapping_tensor_opt if self._is_sequence else None
            ),
            bucketized_length=(
                bucketized_features.lengths().view(
                    self._world_size * self._num_features, -1
                )
                if self._is_sequence
                else None
            ),
        )


class InferRwPooledEmbeddingSharding(
    BaseRwEmbeddingSharding[
        NullShardingContext, InputDistOutputs, List[torch.Tensor], torch.Tensor
    ]
):
    def create_input_dist(
        self,
        device: Optional[torch.device] = None,
    ) -> BaseSparseFeaturesDist[InputDistOutputs]:
        num_features = self._get_num_features()
        feature_hash_sizes = self._get_feature_hash_sizes()

        (embed_sharding, is_even_sharding) = get_embedding_shard_metadata(
            self._grouped_embedding_configs_per_rank
        )

        return InferRwSparseFeaturesDist(
            world_size=self._world_size,
            num_features=num_features,
            feature_hash_sizes=feature_hash_sizes,
            device=device if device is not None else self._device,
            embedding_shard_metadata=embed_sharding if not is_even_sharding else None,
        )

    def create_lookup(
        self,
        device: Optional[torch.device] = None,
        fused_params: Optional[Dict[str, Any]] = None,
        feature_processor: Optional[BaseGroupedFeatureProcessor] = None,
    ) -> BaseEmbeddingLookup[InputDistOutputs, List[torch.Tensor]]:
        return InferGroupedPooledEmbeddingsLookup(
            grouped_configs_per_rank=self._grouped_embedding_configs_per_rank,
            world_size=self._world_size,
            fused_params=fused_params,
            device=device if device is not None else self._device,
        )

    def create_output_dist(
        self,
        device: Optional[torch.device] = None,
    ) -> BaseEmbeddingDist[NullShardingContext, List[torch.Tensor], torch.Tensor]:
        assert device is not None
        return InferRwPooledEmbeddingDist(
            device=device,
            world_size=self._world_size,
        )<|MERGE_RESOLUTION|>--- conflicted
+++ resolved
@@ -118,25 +118,18 @@
         device: Optional[torch.device] = None,
         need_pos: bool = False,
         qcomm_codecs_registry: Optional[Dict[str, QuantizedCommCodecs]] = None,
-<<<<<<< HEAD
+        device_type_from_sharding_infos: Optional[str] = None,
         independent_emb_key_pg: Optional[dist.ProcessGroup] = None,
-=======
-        device_type_from_sharding_infos: Optional[str] = None,
->>>>>>> 8afe20ec
     ) -> None:
         super().__init__(qcomm_codecs_registry=qcomm_codecs_registry)
         self._env = env
-<<<<<<< HEAD
-        self._pg: Optional[dist.ProcessGroup] = self._env.process_group
         self._independent_emb_key_pg: Optional[dist.ProcessGroup] = independent_emb_key_pg if independent_emb_key_pg else self._pg
-=======
         self._is_2D_parallel: bool = isinstance(env, ShardingEnv2D)
         self._pg: Optional[dist.ProcessGroup] = (
             self._env.sharding_pg  # pyre-ignore[16]
             if self._is_2D_parallel
             else self._env.process_group
         )
->>>>>>> 8afe20ec
         self._world_size: int = self._env.world_size
         self._rank: int = self._env.rank
         if device is None:
