--- conflicted
+++ resolved
@@ -208,25 +208,12 @@
             embedding_dim=embedding_dim,
             mode=self.pool_str,
             include_last_offset=True,
-<<<<<<< HEAD
-            sparse=True,
-            # _weight=torch.cat(self._weight_list, 0),
-            _weight=torch.empty(
-                num_embeddings,
-                embedding_dim,
-                device='cpu',
-            ).uniform_(
-                min(self._weight_init_mins),
-                max(self._weight_init_maxs),
-            ),
-            cache_ratio=cache_ratio,
-=======
+            sparse=False,
             # _weight=torch.empty(num_embeddings, embedding_dim, device='cpu',).uniform_(
             #     min(self._weight_init_mins), max(self._weight_init_maxs)),
             _weight=torch.cat(weight_list,0),
             warmup_ratio=0.7,
-            cuda_row_num=int(num_embeddings * cache_ratio),
->>>>>>> a3c79675
+            cache_ratio = cache_ratio,
         )
         self._table_idx_offset_list = np.cumsum(
             [0] + self._num_embeddings)
